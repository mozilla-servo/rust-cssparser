/* This Source Code Form is subject to the terms of the Mozilla Public
 * License, v. 2.0. If a copy of the MPL was not distributed with this
 * file, You can obtain one at http://mozilla.org/MPL/2.0/. */

use std::io;
use std::io::{File, Command, Writer, TempDir, IoResult};
use std::num::Float;
<<<<<<< HEAD
use serialize::json::{mod, Json, ToJson};
=======
use serialize::{json};
use serialize::json::ToJson;
>>>>>>> a2b0b6b0
use test;

use encoding::label::encoding_from_whatwg_label;

use super::*;
use ast::*;
use ast::ComponentValue::*;

macro_rules! JString {
    ($e: expr) => { Json::String($e.to_string()) }
}

macro_rules! JArray {
    ($($e: expr),*) => { Json::Array(vec!( $($e),* )) }
}


fn write_whole_file(path: &Path, data: &str) -> IoResult<()> {
    (try!(File::open_mode(path, io::Open, io::Write))).write(data.as_bytes())
}


fn print_json_diff(results: &Json, expected: &Json) -> IoResult<()> {
    use std::io::stdio::stdout;

    let temp = try!(TempDir::new("rust-cssparser-tests"));
    let results = results.to_pretty_str() + "\n";
    let expected = expected.to_pretty_str() + "\n";
    let mut result_path = temp.path().clone();
    result_path.push("results.json");
    let mut expected_path = temp.path().clone();
    expected_path.push("expected.json");
    try!(write_whole_file(&result_path, results.as_slice()));
    try!(write_whole_file(&expected_path, expected.as_slice()));
    stdout().write(try!(Command::new("colordiff")
        .arg("-u1000")
        .arg(result_path.display().to_string())
        .arg(expected_path.display().to_string())
        .output()
        .map_err(|_| io::standard_error(io::OtherIoError))
    ).output.as_slice())
}


fn almost_equals(a: &Json, b: &Json) -> bool {
    match (a, b) {
        (&Json::I64(a), _) => almost_equals(&Json::F64(a as f64), b),
        (&Json::U64(a), _) => almost_equals(&Json::F64(a as f64), b),
        (_, &Json::I64(b)) => almost_equals(a, &Json::F64(b as f64)),
        (_, &Json::U64(b)) => almost_equals(a, &Json::F64(b as f64)),

        (&Json::F64(a), &Json::F64(b)) => (a - b).abs() < 1e-6,

        (&Json::Boolean(a), &Json::Boolean(b)) => a == b,
        (&Json::String(ref a), &Json::String(ref b)) => a == b,
        (&Json::Array(ref a), &Json::Array(ref b))
            => a.iter().zip(b.iter()).all(|(ref a, ref b)| almost_equals(*a, *b)),
        (&Json::Object(_), &Json::Object(_))
            => panic!("Not implemented"),
        (&Json::Null, &Json::Null) => true,
        _ => false,
    }
}


fn assert_json_eq(results: Json, expected: Json, message: String) {
    if !almost_equals(&results, &expected) {
        print_json_diff(&results, &expected).unwrap();
        panic!(message)
    }
}


fn run_raw_json_tests(json_data: &str, run: |Json, Json|) {
    let items = match json::from_str(json_data) {
        Ok(Json::Array(items)) => items,
        _ => panic!("Invalid JSON")
    };
    assert!(items.len() % 2 == 0);
    let mut input = None;
    for item in items.into_iter() {
        match (&input, item) {
            (&None, json_obj) => input = Some(json_obj),
            (&Some(_), expected) => {
                let input = input.take().unwrap();
                run(input, expected)
            },
        };
    }
}


fn run_json_tests<T: ToJson>(json_data: &str, parse: |input: &str| -> T) {
    run_raw_json_tests(json_data, |input, expected| {
        match input {
            Json::String(input) => {
                let result = parse(input.as_slice()).to_json();
                assert_json_eq(result, expected, input);
            },
            _ => panic!("Unexpected JSON")
        }
    });
}


#[test]
fn component_value_list() {
    run_json_tests(include_str!("css-parsing-tests/component_value_list.json"), |input| {
        tokenize(input).map(|(c, _)| c).collect::<Vec<ComponentValue>>()
    });
}


#[test]
fn one_component_value() {
    run_json_tests(include_str!("css-parsing-tests/one_component_value.json"), |input| {
        parse_one_component_value(tokenize(input))
    });
}


#[test]
fn declaration_list() {
    run_json_tests(include_str!("css-parsing-tests/declaration_list.json"), |input| {
        parse_declaration_list(tokenize(input)).collect::<Vec<Result<DeclarationListItem, SyntaxError>>>()
    });
}


#[test]
fn one_declaration() {
    run_json_tests(include_str!("css-parsing-tests/one_declaration.json"), |input| {
        parse_one_declaration(tokenize(input))
    });
}


#[test]
fn rule_list() {
    run_json_tests(include_str!("css-parsing-tests/rule_list.json"), |input| {
        parse_rule_list(tokenize(input)).collect::<Vec<Result<Rule, SyntaxError>>>()
    });
}


#[test]
fn stylesheet() {
    run_json_tests(include_str!("css-parsing-tests/stylesheet.json"), |input| {
        parse_stylesheet_rules(tokenize(input)).collect::<Vec<Result<Rule, SyntaxError>>>()
    });
}


#[test]
fn one_rule() {
    run_json_tests(include_str!("css-parsing-tests/one_rule.json"), |input| {
        parse_one_rule(tokenize(input))
    });
}


#[test]
fn stylesheet_from_bytes() {
    run_raw_json_tests(include_str!("css-parsing-tests/stylesheet_bytes.json"),
    |input, expected| {
        let map = match input {
            Json::Object(map) => map,
            _ => panic!("Unexpected JSON")
        };

        let result = {
            let css = get_string(&map, "css_bytes").unwrap().chars().map(|c| {
                assert!(c as u32 <= 0xFF);
                c as u8
            }).collect::<Vec<u8>>();
            let protocol_encoding_label = get_string(&map, "protocol_encoding");
            let environment_encoding = get_string(&map, "environment_encoding")
                .and_then(encoding_from_whatwg_label);

            let (rules, used_encoding) = parse_stylesheet_rules_from_bytes(
                css.as_slice(), protocol_encoding_label, environment_encoding);

            (rules.collect::<Vec<_>>(), used_encoding.name().to_string()).to_json()
        };
        assert_json_eq(result, expected, Json::Object(map).to_string());
    });

    fn get_string<'a>(map: &'a json::Object, key: &str) -> Option<&'a str> {
        match map.get(key) {
            Some(&Json::String(ref s)) => Some(s.as_slice()),
            Some(&Json::Null) => None,
            None => None,
            _ => panic!("Unexpected JSON"),
        }
    }
}


fn run_color_tests(json_data: &str, to_json: |result: Option<Color>| -> Json) {
    run_json_tests(json_data, |input| {
        match parse_one_component_value(tokenize(input)) {
            Ok(component_value) => to_json(Color::parse(&component_value).ok()),
            Err(_reason) => Json::Null,
        }
    });
}


#[test]
fn color3() {
    run_color_tests(include_str!("css-parsing-tests/color3.json"), |c| c.to_json())
}


#[test]
fn color3_hsl() {
    run_color_tests(include_str!("css-parsing-tests/color3_hsl.json"), |c| c.to_json())
}


/// color3_keywords.json is different: R, G and B are in 0..255 rather than 0..1
#[test]
fn color3_keywords() {
    run_color_tests(include_str!("css-parsing-tests/color3_keywords.json"), |c| {
        match c {
            Some(Color::RGBA(RGBA { red: r, green: g, blue: b, alpha: a }))
            => vec!(r * 255., g * 255., b * 255., a).to_json(),
            Some(Color::CurrentColor) => JString!("currentColor"),
<<<<<<< HEAD
            None => Json::Null,
=======
            None => json::Null,
>>>>>>> a2b0b6b0
        }
    });
}


#[bench]
fn bench_color_lookup_red(b: &mut test::Bencher) {
    let ident = parse_one_component_value(tokenize("red")).unwrap();
    b.iter(|| assert!(Color::parse(&ident).is_ok()));
}


#[bench]
fn bench_color_lookup_lightgoldenrodyellow(b: &mut test::Bencher) {
    let ident = parse_one_component_value(tokenize("lightgoldenrodyellow")).unwrap();
    b.iter(|| assert!(Color::parse(&ident).is_ok()));
}


#[bench]
fn bench_color_lookup_fail(b: &mut test::Bencher) {
    let ident = parse_one_component_value(tokenize("lightgoldenrodyellowbazinga")).unwrap();
    b.iter(|| assert!(Color::parse(&ident).is_err()));
}


#[test]
fn nth() {
    run_json_tests(include_str!("css-parsing-tests/An+B.json"), |input| {
        parse_nth(tokenize(input).map(|(c, _)| c).collect::<Vec<ComponentValue>>().as_slice()).ok()
    });
}


#[test]
fn serializer() {
    run_json_tests(include_str!("css-parsing-tests/component_value_list.json"), |input| {
        let component_values = tokenize(input).map(|(c, _)| c).collect::<Vec<ComponentValue>>();
        let serialized = component_values.to_css_string();
        tokenize(serialized.as_slice()).map(|(c, _)| c).collect::<Vec<ComponentValue>>()
    });
}


#[test]
fn serialize_current_color() {
    let c = Color::CurrentColor;
    assert!(format!("{}", c).as_slice() == "currentColor");
}


#[test]
fn serialize_rgb_full_alpha() {
    let c = Color::RGBA(RGBA { red: 1.0, green: 0.9, blue: 0.8, alpha: 1.0 });
    assert!(format!("{}", c).as_slice() == "rgb(255, 230, 204)");
}


#[test]
fn serialize_rgba() {
    let c = Color::RGBA(RGBA { red: 0.1, green: 0.2, blue: 0.3, alpha: 0.5 });
    assert!(format!("{}", c).as_slice() == "rgba(26, 51, 77, 0.5)");
}


impl ToJson for Result<Rule, SyntaxError> {
    fn to_json(&self) -> json::Json {
        match *self {
            Ok(ref a) => a.to_json(),
            Err(ref b) => b.to_json(),
        }
    }
}


impl ToJson for Result<DeclarationListItem, SyntaxError> {
    fn to_json(&self) -> json::Json {
        match *self {
            Ok(ref a) => a.to_json(),
            Err(ref b) => b.to_json(),
        }
    }
}


impl ToJson for Result<Declaration, SyntaxError> {
    fn to_json(&self) -> json::Json {
        match *self {
            Ok(ref a) => a.to_json(),
            Err(ref b) => b.to_json(),
        }
    }
}


impl ToJson for Result<ComponentValue, SyntaxError> {
    fn to_json(&self) -> json::Json {
        match *self {
            Ok(ref a) => a.to_json(),
            Err(ref b) => b.to_json(),
        }
    }
}


impl ToJson for SyntaxError {
    fn to_json(&self) -> json::Json {
<<<<<<< HEAD
        Json::Array(vec!(JString!("error"), JString!(match self.reason {
=======
        json::List(vec!(JString!("error"), JString!(match self.reason {
>>>>>>> a2b0b6b0
            ErrorReason::EmptyInput => "empty",
            ErrorReason::ExtraInput => "extra-input",
            _ => "invalid",
        })))
    }
}


impl ToJson for Color {
    fn to_json(&self) -> json::Json {
        match *self {
            Color::RGBA(RGBA { red: r, green: g, blue: b, alpha: a }) => vec!(r, g, b, a).to_json(),
            Color::CurrentColor => JString!("currentColor"),
        }
    }
}


impl ToJson for Rule {
    fn to_json(&self) -> json::Json {
        match *self {
            Rule::QualifiedRule(ref rule) => rule.to_json(),
            Rule::AtRule(ref rule) => rule.to_json(),
        }
    }
}


impl ToJson for DeclarationListItem {
    fn to_json(&self) -> json::Json {
        match *self {
            DeclarationListItem::Declaration(ref declaration) => declaration.to_json(),
            DeclarationListItem::AtRule(ref at_rule) => at_rule.to_json(),
        }
    }
}


fn list_to_json(list: &Vec<(ComponentValue, SourceLocation)>) -> Vec<json::Json> {
    list.iter().map(|tuple| {
        match *tuple {
            (ref c, _) => c.to_json()
        }
    }).collect()
}


impl ToJson for AtRule {
    fn to_json(&self) -> json::Json {
        match *self {
            AtRule{ ref name, ref prelude, ref block, ..}
            => Json::Array(vec!(JString!("at-rule"), name.to_json(),
                                prelude.to_json(), block.as_ref().map(list_to_json).to_json()))
        }
    }
}


impl ToJson for QualifiedRule {
    fn to_json(&self) -> json::Json {
        match *self {
            QualifiedRule{ ref prelude, ref block, ..}
            => Json::Array(vec!(JString!("qualified rule"),
                                prelude.to_json(), Json::Array(list_to_json(block))))
        }
    }
}


impl ToJson for Declaration {
    fn to_json(&self) -> json::Json {
        match *self {
            Declaration{ ref name, ref value, ref important, ..}
            =>  Json::Array(vec!(JString!("declaration"), name.to_json(),
                                 value.to_json(), important.to_json()))
        }
    }
}


impl ToJson for ComponentValue {
    fn to_json(&self) -> json::Json {
        fn numeric(value: &NumericValue) -> Vec<json::Json> {
            match *value {
                NumericValue{representation: ref r, value: ref v, int_value: ref i}
                => vec!(r.to_json(), v.to_json(),
                        JString!(match *i { Some(_) => "integer", _ => "number" }))
            }
        }

        match *self {
            Ident(ref value) => JArray!(JString!("ident"), value.to_json()),
            AtKeyword(ref value) => JArray!(JString!("at-keyword"), value.to_json()),
            Hash(ref value) => JArray!(JString!("hash"), value.to_json(),
                                      JString!("unrestricted")),
            IDHash(ref value) => JArray!(JString!("hash"), value.to_json(), JString!("id")),
            QuotedString(ref value) => JArray!(JString!("string"), value.to_json()),
            URL(ref value) => JArray!(JString!("url"), value.to_json()),
            Delim('\\') => JString!("\\"),
            Delim(value) => Json::String(String::from_char(1, value)),

            Number(ref value) => Json::Array(
                vec!(JString!("number")) + numeric(value).as_slice()),
            Percentage(ref value) => Json::Array(
                vec!(JString!("percentage")) + numeric(value).as_slice()),
            Dimension(ref value, ref unit) => Json::Array(
                vec!(JString!("dimension")) + numeric(value).as_slice()
                + [unit.to_json()].as_slice()),

            UnicodeRange(start, end)
            => JArray!(JString!("unicode-range"), start.to_json(), end.to_json()),

            WhiteSpace => JString!(" "),
            Colon => JString!(":"),
            Semicolon => JString!(";"),
            Comma => JString!(","),
            IncludeMatch => JString!("~="),
            DashMatch => JString!("|="),
            PrefixMatch => JString!("^="),
            SuffixMatch => JString!("$="),
            SubstringMatch => JString!("*="),
            Column => JString!("||"),
            CDO => JString!("<!--"),
            CDC => JString!("-->"),

            Function(ref name, ref arguments)
            => Json::Array(
                vec!(JString!("function"), name.to_json())
                + arguments.iter().map(|a| a.to_json()).collect::<Vec<json::Json>>().as_slice()),
            ParenthesisBlock(ref content)
            => Json::Array(
                vec!(JString!("()"))
                + content.iter().map(|c| c.to_json()).collect::<Vec<json::Json>>().as_slice()),
            SquareBracketBlock(ref content)
            => Json::Array(
                vec!(JString!("[]"))
                + content.iter().map(|c| c.to_json()).collect::<Vec<json::Json>>().as_slice()),
            CurlyBracketBlock(ref content)
            => Json::Array(vec!(JString!("{}")) + list_to_json(content).as_slice()),

            BadURL => JArray!(JString!("error"), JString!("bad-url")),
            BadString => JArray!(JString!("error"), JString!("bad-string")),
            CloseParenthesis => JArray!(JString!("error"), JString!(")")),
            CloseSquareBracket => JArray!(JString!("error"), JString!("]")),
            CloseCurlyBracket => JArray!(JString!("error"), JString!("}")),
        }
    }
}<|MERGE_RESOLUTION|>--- conflicted
+++ resolved
@@ -5,12 +5,7 @@
 use std::io;
 use std::io::{File, Command, Writer, TempDir, IoResult};
 use std::num::Float;
-<<<<<<< HEAD
 use serialize::json::{mod, Json, ToJson};
-=======
-use serialize::{json};
-use serialize::json::ToJson;
->>>>>>> a2b0b6b0
 use test;
 
 use encoding::label::encoding_from_whatwg_label;
@@ -239,11 +234,7 @@
             Some(Color::RGBA(RGBA { red: r, green: g, blue: b, alpha: a }))
             => vec!(r * 255., g * 255., b * 255., a).to_json(),
             Some(Color::CurrentColor) => JString!("currentColor"),
-<<<<<<< HEAD
             None => Json::Null,
-=======
-            None => json::Null,
->>>>>>> a2b0b6b0
         }
     });
 }
@@ -351,11 +342,7 @@
 
 impl ToJson for SyntaxError {
     fn to_json(&self) -> json::Json {
-<<<<<<< HEAD
         Json::Array(vec!(JString!("error"), JString!(match self.reason {
-=======
-        json::List(vec!(JString!("error"), JString!(match self.reason {
->>>>>>> a2b0b6b0
             ErrorReason::EmptyInput => "empty",
             ErrorReason::ExtraInput => "extra-input",
             _ => "invalid",
